--- conflicted
+++ resolved
@@ -11,14 +11,11 @@
 
 ## Information System
 # Uniprot Extraction
-<<<<<<< HEAD
-search_criteria: '(organism_id:9615) AND (structure_3d:true)'
-=======
+
 load_accesion_csv: '../data/uniprot_ids.csv'
 load_accesion_column: 'UniProt IDs'
 tag: 'GOA'
 search_criteria: '(structure_3d:true)'
->>>>>>> bba5db48
 limit: 100
 
 # PDB Extraction
@@ -52,13 +49,13 @@
   batch_size: 1000
   task_timeout: 20
 
-<<<<<<< HEAD
+
 # Embedding
 embedding:
   types:
-#    - 1
+    - 1
     - 2
-=======
+
 
 # GO Metrics
 obo: '../data/go-basic.obo'
@@ -74,4 +71,4 @@
   - TAS
   - IC
 
->>>>>>> bba5db48
+
